import * as d from '../declarations';
import { attachStyles } from '../core/styles';
import { createDomApi } from '../renderer/dom-api';
import { createRendererPatch } from '../renderer/vdom/patch';
import { createVNodesFromSsr } from '../renderer/vdom/ssr';
import { createQueueClient } from './queue-client';
import { dashToPascalCase } from '../util/helpers';
import { enableEventListener } from '../core/listeners';
import { ENCAPSULATION } from '../util/constants';
import { generateDevInspector } from './dev-inspector';
import { h } from '../renderer/vdom/h';
import { initCoreComponentOnReady } from '../core/component-on-ready';
import { initHostElement } from '../core/init-host-element';
import { initStyleTemplate } from '../core/styles';
import { parseComponentLoader } from '../util/data-parse';
import { proxyController } from '../core/proxy-controller';
import { queueUpdate } from '../core/update';


export function createPlatformMain(namespace: string, Context: d.CoreContext, win: d.WindowData, doc: Document, resourcesUrl: string, hydratedCssClass: string) {
  const cmpRegistry: d.ComponentRegistry = { 'html': {} };
  const controllerComponents: {[tag: string]: d.HostElement} = {};
  const App: d.AppGlobal = (win as any)[namespace] = (win as any)[namespace] || {};
  const domApi = createDomApi(App, win, doc);

  // set App Context
  Context.isServer = Context.isPrerender = !(Context.isClient = true);
  Context.window = win;
  Context.location = win.location;
  Context.document = doc;
  Context.resourcesUrl = Context.publicPath = resourcesUrl;

  if (__BUILD_CONDITIONALS__.listener) {
    Context.enableListener = (instance, eventName, enabled, attachTo, passive) => enableEventListener(plt, instance, eventName, enabled, attachTo, passive);
  }

  if (__BUILD_CONDITIONALS__.event) {
    Context.emit = (elm: Element, eventName: string, data: d.EventEmitterData) => domApi.$dispatchEvent(elm, Context.eventNameFn ? Context.eventNameFn(eventName) : eventName, data);
  }

  // add the h() fn to the app's global namespace
  App.h = h;
  App.Context = Context;

  // keep a global set of tags we've already defined
  // DEPRECATED $definedCmps 2018-05-22
  const globalDefined: {[tag: string]: boolean} = win['s-defined'] = (win as any)['$definedCmps'] = (win['s-defined'] || (win as any)['$definedCmps'] || {});

  // internal id increment for unique ids
  let ids = 0;

  // create the platform api which is used throughout common core code
  const plt: d.PlatformApi = {
    domApi,
    defineComponent,
    emitEvent: Context.emit,
    getComponentMeta: elm => cmpRegistry[domApi.$tagName(elm)],
    getContextItem: contextKey => Context[contextKey],
    isClient: true,
    isDefinedComponent: (elm: Element) => !!(globalDefined[domApi.$tagName(elm)] || plt.getComponentMeta(elm)),
    nextId: () => namespace + (ids++),
    onError: (err, type, elm) => console.error(err, type, elm && elm.tagName),
    propConnect: ctrlTag => proxyController(domApi, controllerComponents, ctrlTag),
    queue: (Context.queue = createQueueClient(App, win)),
    requestBundle,

    ancestorHostElementMap: new WeakMap(),
    componentAppliedStyles: new WeakMap(),
    hasConnectedMap: new WeakMap(),
    hasListenersMap: new WeakMap(),
    hasLoadedMap: new WeakMap(),
    hostElementMap: new WeakMap(),
    hostSnapshotMap: new WeakMap(),
    instanceMap: new WeakMap(),
    isDisconnectedMap: new WeakMap(),
    isQueuedForUpdate: new WeakMap(),
    onReadyCallbacksMap: new WeakMap(),
    queuedEvents: new WeakMap(),
    vnodeMap: new WeakMap(),
    valuesMap: new WeakMap()
  };

  // create the renderer that will be used
  plt.render = createRendererPatch(plt, domApi);

  // setup the root element which is the mighty <html> tag
  // the <html> has the final say of when the app has loaded
  const rootElm = domApi.$doc.documentElement as d.HostElement;
  rootElm['s-ld'] = [];
  rootElm['s-rn'] = true;

  // this will fire when all components have finished loaded
  rootElm['s-init'] = () => {
    plt.hasLoadedMap.set(rootElm, App.loaded = plt.isAppLoaded = true);
    domApi.$dispatchEvent(win, 'appload', { detail: { namespace: namespace } });
  };

<<<<<<< HEAD
  if (Build.hydrateClientFromSsr) {
=======
  if (__BUILD_CONDITIONALS__.browserModuleLoader) {
>>>>>>> 514f5403
    // if the HTML was generated from SSR
    // then let's walk the tree and generate vnodes out of the data
    createVNodesFromSsr(plt, domApi, rootElm);
  }

  function defineComponent(cmpMeta: d.ComponentMeta, HostElementConstructor: any) {

    if (!win.customElements.get(cmpMeta.tagNameMeta)) {

      // define the custom element
      // initialize the members on the host element prototype
      // keep a ref to the metadata with the tag as the key
      initHostElement(
        plt,
        (cmpRegistry[cmpMeta.tagNameMeta] = cmpMeta),
        HostElementConstructor.prototype,
        hydratedCssClass,
      );

      if (__BUILD_CONDITIONALS__.observeAttr) {
        // add which attributes should be observed
        const observedAttributes: string[] = HostElementConstructor.observedAttributes = [];

        // at this point the membersMeta only includes attributes which should
        // be observed, it does not include all props yet, so it's safe to
        // loop through all of the props (attrs) and observed them
        for (const propName in cmpMeta.membersMeta) {
          if (cmpMeta.membersMeta[propName].attribName) {
            observedAttributes.push(
              // add this attribute to our array of attributes we need to observe
              cmpMeta.membersMeta[propName].attribName
            );
          }
        }
      }

      win.customElements.define(cmpMeta.tagNameMeta, HostElementConstructor);
    }
  }


  function requestBundle(cmpMeta: d.ComponentMeta, elm: d.HostElement, hmrVersionId: string) {
    if (cmpMeta.componentConstructor) {
      // we're already all loaded up :)
      queueUpdate(plt, elm);


    } else if (__BUILD_CONDITIONALS__.externalModuleLoader) {
      // using a 3rd party bundler to import modules
      // at this point the cmpMeta will already have a
      // static function as a the bundleIds that returns the module
      const moduleOpts: d.GetModuleOptions = {
        mode: elm.mode,
        scoped: cmpMeta.encapsulationMeta === ENCAPSULATION.ScopedCss || (cmpMeta.encapsulationMeta === ENCAPSULATION.ShadowDom && !domApi.$supportsShadowDom)
      };

      (cmpMeta.bundleIds as d.GetModuleFn)(moduleOpts).then(cmpConstructor => {
        // async loading of the module is done
        try {
          // get the component constructor from the module
          // initialize this component constructor's styles
          // it is possible for the same component to have difficult styles applied in the same app
          cmpMeta.componentConstructor = cmpConstructor;
          initStyleTemplate(
            domApi,
            cmpMeta,
            cmpMeta.encapsulationMeta,
            cmpConstructor.style,
            cmpConstructor.styleMode
          );

        } catch (e) {
          // oh man, something's up
          console.error(e);

          // provide a bogus component constructor
          // so the rest of the app acts as normal
          cmpMeta.componentConstructor = class {} as any;
        }

        // bundle all loaded up, let's continue
        queueUpdate(plt, elm);
      });


    } else if (__BUILD_CONDITIONALS__.browserModuleLoader) {
      // self loading module using built-in browser's import()
      // this is when not using a 3rd party bundler
      // and components are able to lazy load themselves
      // through standardized browser APIs
      const bundleId = (typeof cmpMeta.bundleIds === 'string') ?
                        cmpMeta.bundleIds :
                        (cmpMeta.bundleIds as d.BundleIds)[elm.mode];

      const useScopedCss = cmpMeta.encapsulationMeta === ENCAPSULATION.ScopedCss || (cmpMeta.encapsulationMeta === ENCAPSULATION.ShadowDom && !domApi.$supportsShadowDom);
      let url = resourcesUrl + bundleId + ((useScopedCss ? '.sc' : '') + '.js');

      if (__BUILD_CONDITIONALS__.hotModuleReplacement && hmrVersionId) {
        url += '?s-hmr=' + hmrVersionId;
      }

      // dynamic es module import() => woot!
      __import(url).then(importedModule => {
        // async loading of the module is done
        try {
          // get the component constructor from the module
          // initialize this component constructor's styles
          // it is possible for the same component to have difficult styles applied in the same app
          cmpMeta.componentConstructor = importedModule[dashToPascalCase(cmpMeta.tagNameMeta)];
          initStyleTemplate(
            domApi,
            cmpMeta,
            cmpMeta.encapsulationMeta,
            cmpMeta.componentConstructor.style,
            cmpMeta.componentConstructor.styleMode
          );

        } catch (e) {
          // oh man, something's up
          console.error(e);

          // provide a bogus component constructor
          // so the rest of the app acts as normal
          cmpMeta.componentConstructor = class {} as any;
        }

        // bundle all loaded up, let's continue
        queueUpdate(plt, elm);

      }).catch(err => console.error(err, url));
    }
  }

  if (__BUILD_CONDITIONALS__.styles) {
    plt.attachStyles = (plt, domApi, cmpMeta, elm) => {
      attachStyles(plt, domApi, cmpMeta, elm);
    };
  }

  if (__BUILD_CONDITIONALS__.devInspector) {
    generateDevInspector(App, namespace, win, plt);
  }

  if (__BUILD_CONDITIONALS__.browserModuleLoader) {
    // register all the components now that everything's ready
    // standard es2017 class extends HTMLElement
    (App.components || [])
      .map(data => {
        const cmpMeta = parseComponentLoader(data);
        return cmpRegistry[cmpMeta.tagNameMeta] = cmpMeta;
      })
      .forEach(cmpMeta => defineComponent(cmpMeta, class extends HTMLElement {}));
  }

  // create the componentOnReady fn
  initCoreComponentOnReady(plt, App, win, win['s-apps'], win['s-cr']);

  // notify that the app has initialized and the core script is ready
  // but note that the components have not fully loaded yet
  App.initialized = true;

  return plt;
}


declare var __import: (url: string) => Promise<d.ImportedModule>;<|MERGE_RESOLUTION|>--- conflicted
+++ resolved
@@ -95,11 +95,7 @@
     domApi.$dispatchEvent(win, 'appload', { detail: { namespace: namespace } });
   };
 
-<<<<<<< HEAD
-  if (Build.hydrateClientFromSsr) {
-=======
-  if (__BUILD_CONDITIONALS__.browserModuleLoader) {
->>>>>>> 514f5403
+  if (__BUILD_CONDITIONALS__.hydrateClientFromSsr) {
     // if the HTML was generated from SSR
     // then let's walk the tree and generate vnodes out of the data
     createVNodesFromSsr(plt, domApi, rootElm);
